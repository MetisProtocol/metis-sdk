[workspace]
members = [
  "crates/*",
]

resolver = "2"

[workspace.lints]
rust.missing_debug_implementations = "warn"
rust.missing_docs = "warn"
rust.rust_2018_idioms = "warn"
rust.unreachable_pub = "warn"

[workspace.lints.clippy]
cloned_instead_of_copied = "warn"
derive_partial_eq_without_eq = "warn"
doc_markdown = "warn"
explicit_iter_loop = "warn"
if_not_else = "warn"
if_then_some_else_none = "warn"
match_same_arms = "warn"
missing_const_for_fn = "warn"
redundant_clone = "warn"
redundant_else = "warn"
type_repetition_in_bounds = "warn"
unnested_or_patterns = "warn"
use_self = "warn"

[workspace.dependencies]
metis-vm = { path = "crates/vm" }
metis-primitives = { path = "crates/primitives" }
metis-pe = { path = "crates/pe" }
metis-chain = { path = "crates/chain" }

anyhow = "1.0.99"

# Alloy and Revm dependencies
alloy-consensus = { version = "1.0.37", default-features = false }
alloy-primitives = { version = "1.3.1", default-features = false, features = [
  "asm-keccak",
  "map-foldhash",
] }
alloy-sol-types = { version = "1.3.1", default-features = false, features = [
  "std",
] }
alloy-eips = { version = "1.0.37", default-features = false }
alloy-provider = { version = "1.0.37", features = [
  "reqwest",
], default-features = false }
alloy-rlp = { version = "0.3.10", features = ["core-net"] }
alloy-rpc-types-eth = "1.0.37"
alloy-rpc-types-engine = "1.0.37"
alloy-transport = "1.0.37"
alloy-transport-http = { version = "1.0.37", features = [
  "reqwest-rustls-tls",
], default-features = false }
<<<<<<< HEAD
alloy-hardforks = "0.3.5"
=======
alloy-hardforks = "0.2.13"
>>>>>>> 5b03ba4d
alloy-trie = { version = "0.9.1", default-features = false }
alloy-signer = { version = "1.0.37", default-features = false }
alloy-signer-local = { version = "1.0.37", default-features = false }
alloy-evm = { version = "0.21.0", default-features = false }
alloy-genesis = { version = "1.0.37", default-features = false }
revm = { version = "29.0.1", default-features = false, features = [
  "std",
  "serde-json",
] }

# OP Alloy and OP Revm dependencies
alloy-op-evm = { version = "0.21.0" }
op-alloy-consensus = { version = "0.20.0" }
op-alloy-network = { version = "0.20.0" }
op-alloy-rpc-types = { version = "0.20.0" }
op-alloy-rpc-types-engine = { version = "0.20.0", features = ["serde"] }
op-revm = { version = "10.1.0" }

# Reth dependencies
reth = { git = "https://github.com/paradigmxyz/reth", tag = "v1.8.2", default-features = false }
reth-chainspec = { git = "https://github.com/paradigmxyz/reth", tag = "v1.8.2" }
reth-node-ethereum = { git = "https://github.com/paradigmxyz/reth", tag = "v1.8.2" }
reth-evm-ethereum = { git = "https://github.com/paradigmxyz/reth", tag = "v1.8.2" }
reth-evm = { git = "https://github.com/paradigmxyz/reth", tag = "v1.8.2" }
reth-primitives = { git = "https://github.com/paradigmxyz/reth", tag = "v1.8.2" }
reth-tracing = { git = "https://github.com/paradigmxyz/reth", tag = "v1.8.2" }
reth-ethereum = { git = "https://github.com/paradigmxyz/reth", tag = "v1.8.2", features = [
  "full",
] }
reth-cli-util = { git = "https://github.com/paradigmxyz/reth", tag = "v1.8.2" }
reth-chain-state = { git = "https://github.com/paradigmxyz/reth", tag = "v1.8.2" }
reth-ethereum-cli = { git = "https://github.com/paradigmxyz/reth", tag = "v1.8.2" }
reth-primitives-traits = { git = "https://github.com/paradigmxyz/reth", tag = "v1.8.2" }
reth-ethereum-primitives = { git = "https://github.com/paradigmxyz/reth", tag = "v1.8.2" }
reth-node-api = { git = "https://github.com/paradigmxyz/reth", tag = "v1.8.2" }
reth-node-core = { git = "https://github.com/paradigmxyz/reth", tag = "v1.8.2" }
reth-db = { git = "https://github.com/paradigmxyz/reth", tag = "v1.8.2" }
reth-db-api = { git = "https://github.com/paradigmxyz/reth", tag = "v1.8.2" }
reth-provider = { git = "https://github.com/paradigmxyz/reth", tag = "v1.8.2", features = [
  "test-utils",
] }
reth-ethereum-consensus = { git = "https://github.com/paradigmxyz/reth", tag = "v1.8.2" }
reth-stages = { git = "https://github.com/paradigmxyz/reth", tag = "v1.8.2" }

# OP Reth dependencies
reth-optimism-chainspec = { git = "https://github.com/paradigmxyz/reth", tag = "v1.8.2" }
reth-optimism-cli = { git = "https://github.com/paradigmxyz/reth", tag = "v1.8.2" }
reth-optimism-consensus = { git = "https://github.com/paradigmxyz/reth", tag = "v1.8.2" }
reth-optimism-evm = { git = "https://github.com/paradigmxyz/reth", tag = "v1.8.2" }
reth-optimism-forks = { git = "https://github.com/paradigmxyz/reth", tag = "v1.8.2" }
reth-optimism-node = { git = "https://github.com/paradigmxyz/reth", tag = "v1.8.2" }
reth-optimism-payload-builder = { git = "https://github.com/paradigmxyz/reth", tag = "v1.8.2" }
reth-optimism-primitives = { git = "https://github.com/paradigmxyz/reth", tag = "v1.8.2" }
reth-optimism-rpc = { git = "https://github.com/paradigmxyz/reth", tag = "v1.8.2" }

# Reth test dependencies
reth-exex-test-utils = { git = "https://github.com/paradigmxyz/reth", tag = "v1.8.2" }
reth-testing-utils = { git = "https://github.com/paradigmxyz/reth", tag = "v1.8.2" }

# Revmc dependencies
revmc = { git = "https://github.com/paradigmxyz/revmc", features = [
  "llvm-prefer-dynamic",
] }
revmc-build = { git = "https://github.com/paradigmxyz/revmc" }

# Allocators
tikv-jemallocator = "0.6.0"

# AI Inference dependencies
alith = { git = "https://github.com/0xLazAI/alith", tag = "v0.9.0", features = [
  "llamacpp",
] }

# Other dependencies
tracing = "0.1.41"
bincode = "1.3.3"
bitflags = "2.9.1"
bitvec = "1.0.1"
clap = { version = "4.5.40", features = ["derive"] }
color-eyre = "0.6.3"
criterion = "0.5.1"
dashmap = "6.1.0"
flate2 = "1.1.2"
rand = "0.9"
# rand 8 for secp256k1
rand_08 = { package = "rand", version = "0.8" }
rayon = "1.11.0"
reqwest = { version = "0.12.22", default-features = false, features = [
  "rustls-tls",
  "json",
] }
hyper-util = { version = "0.1.16", features = ["server-auto", "client-legacy"] }
rustc-hash = "2.1.1"
serde = "1.0.217"
serde_json = "1.0.143"
smallvec = "1.15.1"
thiserror = "2.0.12"
tokio = { version = "1.47.1", features = ["full"] }
walkdir = "2.5.0"
crossbeam = "0.8.4"
futures = "0.3"
futures-util = "0.3.31"
eyre = "0.6"
actix-web = "4.10.2"
num_cpus = "1.16.0"
pretty_assertions = "1"
secp256k1 = { version = "0.30", default-features = false, features = [
  "global-context",
  "recovery",
] }
jsonrpsee = "0.25.1"
indexmap = { version = "2.11.0", features = ["serde"] }

tokio-stream = "0.1.17"
hex = "0.4.3"
indicatif = "0.17"
hash-db = "0.15"
plain_hasher = "0.2"
triehash = "0.8"
k256 = { version = "0.13.3", features = ["ecdsa"] }
libloading = "0.8.7"
moka = { version = "0.12.10", features = ["sync"] }
either = "1.15.0"

# comefbft abci
tendermint = "*"
tendermint-rpc = { version = "*", features = ["secp256k1", "http-client", "websocket-client"] }
async-trait = "0.1.89"
tower = "0.5.2"
tower-abci = "*"
async-stm = "0.5.0"

# app
num-derive = "*"
base64 = "0.22.1"
serde_with = "*"
config = "*"
libsecp256k1 = "*"
rand_chacha = "0.9.0"
rocksdb = { version = "*", features = ["multi-threaded-cf"] }
tempfile = "*"
dirs = "*"
tracing-subscriber = "*"

[workspace.package]
version = "0.6.0"
edition = "2024"
rust-version = "1.88"
exclude = [".github/"]
license = "Apache-2.0"
readme = "README.md"

[profile.dev]
debug = "line-tables-only"
split-debuginfo = "unpacked"

[profile.dev.package]
proptest.opt-level = 3
rand_chacha.opt-level = 3
rand_xorshift.opt-level = 3
unarray.opt-level = 3

[profile.hivetests]
inherits = "test"
opt-level = 3
lto = "thin"

[profile.release]
opt-level = 3
lto = "thin"
debug = "none"
strip = "symbols"
panic = "unwind"
codegen-units = 16

[profile.profiling]
inherits = "release"
debug = "full"
strip = "none"

[profile.bench]
inherits = "profiling"

[profile.maxperf]
inherits = "release"
lto = "fat"
codegen-units = 1<|MERGE_RESOLUTION|>--- conflicted
+++ resolved
@@ -54,11 +54,7 @@
 alloy-transport-http = { version = "1.0.37", features = [
   "reqwest-rustls-tls",
 ], default-features = false }
-<<<<<<< HEAD
 alloy-hardforks = "0.3.5"
-=======
-alloy-hardforks = "0.2.13"
->>>>>>> 5b03ba4d
 alloy-trie = { version = "0.9.1", default-features = false }
 alloy-signer = { version = "1.0.37", default-features = false }
 alloy-signer-local = { version = "1.0.37", default-features = false }
