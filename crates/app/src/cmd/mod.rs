use crate::settings::{Settings, expand_tilde};
use anyhow::{Context, anyhow};
use async_trait::async_trait;
use base64::engine::GeneralPurpose;
use base64::engine::{DecodePaddingMode, GeneralPurposeConfig};
use base64::{Engine, alphabet};
use metis_app_options::{Commands, Options};

pub mod key;
<<<<<<< HEAD
#[allow(dead_code, unreachable_pub)]
pub mod rpc;
#[allow(dead_code, unreachable_pub)]
=======
>>>>>>> 7dc78a91
pub mod run;

/// A [`GeneralPurpose`] engine using the [`alphabet::STANDARD`] base64 alphabet
/// padding bytes when writing but requiring no padding when reading.
const B64_ENGINE: GeneralPurpose = GeneralPurpose::new(
    &alphabet::STANDARD,
    GeneralPurposeConfig::new()
        .with_encode_padding(true)
        .with_decode_padding_mode(DecodePaddingMode::Indifferent),
);

/// Encode bytes in a format that the Genesis deserializer can handle.
pub fn to_b64(bz: &[u8]) -> String {
    B64_ENGINE.encode(bz)
}

pub fn from_b64(b64: &str) -> anyhow::Result<Vec<u8>> {
    Ok(B64_ENGINE.decode(b64)?)
}

#[async_trait]
pub trait Cmd {
    type Settings;
    async fn exec(&self, settings: Self::Settings) -> anyhow::Result<()>;
}

/// Convenience macro to simplify declaring commands that either need or don't need settings.
///
/// ```text
/// cmd! {
///   <arg-type>(self, settings: <settings-type>) {
///     <exec-body>
///   }
/// }
/// ```
#[macro_export]
macro_rules! cmd {
    // A command which needs access to some settings.
    ($name:ident($self:ident, $settings_name:ident : $settings_type:ty) $exec:expr) => {
        #[async_trait::async_trait]
        impl $crate::cmd::Cmd for $name {
            type Settings = $settings_type;

            async fn exec(&$self, $settings_name: Self::Settings) -> anyhow::Result<()> {
                $exec
            }
        }
    };

    // A command which works on the full `Settings`.
    ($name:ident($self:ident, $settings:ident) $exec:expr) => {
        cmd!($name($self, $settings: $crate::$settings::Settings) $exec);
    };

    // A command which is self-contained and doesn't need any settings.
    ($name:ident($self:ident) $exec:expr) => {
        cmd!($name($self, _settings: ()) $exec);
    };
}

/// Execute the command specified in the options.
pub async fn exec(opts: &Options) -> anyhow::Result<()> {
    match &opts.command {
        Commands::Run(args) => args.exec(settings(opts)?).await,
        Commands::Key(args) => args.exec(()).await,
        // todo add other cmd
        // Commands::Genesis(args) => args.exec(()).await,
        Commands::Rpc(args) => args.exec(()).await,
        // Commands::Eth(args) => args.exec(settings(opts)?.eth).await,
        _ => Ok(()),
    }
}

/// Try to parse the settings in the configuration directory.
fn settings(opts: &Options) -> anyhow::Result<Settings> {
    let config_dir = match expand_tilde(opts.config_dir()) {
        d if !d.exists() => return Err(anyhow!("'{d:?}' does not exist")),
        d if !d.is_dir() => return Err(anyhow!("'{d:?}' is a not a directory")),
        d => d,
    };

    tracing::info!(
        path = config_dir.to_string_lossy().into_owned(),
        "reading configuration"
    );
    let settings =
        Settings::new(&config_dir, &opts.home_dir, &opts.mode).context("error parsing settings")?;

    Ok(settings)
}<|MERGE_RESOLUTION|>--- conflicted
+++ resolved
@@ -7,12 +7,7 @@
 use metis_app_options::{Commands, Options};
 
 pub mod key;
-<<<<<<< HEAD
-#[allow(dead_code, unreachable_pub)]
 pub mod rpc;
-#[allow(dead_code, unreachable_pub)]
-=======
->>>>>>> 7dc78a91
 pub mod run;
 
 /// A [`GeneralPurpose`] engine using the [`alphabet::STANDARD`] base64 alphabet
