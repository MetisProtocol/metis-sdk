--- conflicted
+++ resolved
@@ -1,10 +1,8 @@
 //! Blazingly fast Parallel EVM in Rust.
 
 // TODO: Better types & API for third-party integration
-<<<<<<< HEAD
 use bitflags::bitflags;
-use rustc_hash::FxBuildHasher;
-use std::hash::{BuildHasher, Hash};
+use std::hash::Hash;
 // This optimization is desired as we constantly index into many
 // vectors of the block-size size. It can yield up to 5% improvement.
 macro_rules! index_mutex {
@@ -17,151 +15,6 @@
     };
 }
 
-// TODO: Ensure it's not easy to hand-craft transactions and storage slots
-// that can cause a lot of collisions that destroys pe's performance.
-#[inline(always)]
-fn hash_deterministic<T: Hash>(x: T) -> u64 {
-    FxBuildHasher.hash_one(x)
-}
-
-=======
-
-use std::hash::Hash;
-
-use alloy_primitives::{Address, B256, U256};
-use bitflags::bitflags;
-use hashbrown::HashMap;
-use metis_primitives::BuildIdentityHasher;
-use revm::state::AccountInfo;
-use smallvec::SmallVec;
-
-#[derive(Clone, Debug, PartialEq, Eq, Hash)]
-enum MemoryLocation {
-    // TODO: Separate an account's balance and nonce?
-    Basic(Address),
-    CodeHash(Address),
-    Storage(Address, U256),
-}
-
-// We only need the full memory location to read from storage.
-// We then identify the locations with its hash in the multi-version
-// data, write and read sets, which is much faster than rehashing
-// on every single lookup & validation.
-type MemoryLocationHash = u64;
-
-// TODO: It would be nice if we could tie the different cases of
-// memory locations & values at the type level, to prevent lots of
-// matches & potentially dangerous mismatch mistakes.
-#[derive(Debug, Clone, PartialEq, Eq)]
-enum MemoryValue {
-    Basic(AccountInfo),
-    CodeHash(B256),
-    Storage(U256),
-    // We lazily update the beneficiary balance to avoid continuous
-    // dependencies as all transactions read and write to it. We also
-    // lazy update the senders & recipients of raw transfers, which are
-    // also common (popular CEX addresses, airdrops, etc).
-    // We fully evaluate these account states at the end of the block or
-    // when there is an explicit read.
-    // Explicit balance addition.
-    LazyRecipient(U256),
-    // Explicit balance subtraction & implicit nonce increment.
-    LazySender(U256),
-    // The account was self-destructed.
-    SelfDestructed,
-}
-
-#[derive(Debug)]
-enum MemoryEntry {
-    Data(TxIncarnation, MemoryValue),
-    // When an incarnation is aborted due to a validation failure, the
-    // entries in the multi-version data structure corresponding to its
-    // write set are replaced with this special ESTIMATE marker.
-    // This signifies that the next incarnation is estimated to write to
-    // the same memory locations. An incarnation stops and is immediately
-    // aborted whenever it reads a value marked as an ESTIMATE written by
-    // a lower transaction, instead of potentially wasting a full execution
-    // and aborting during validation.
-    // The ESTIMATE markers that are not overwritten are removed by the next
-    // incarnation.
-    Estimate,
-}
-
-// The index of the transaction in the block.
-// TODO: Consider downsizing to [u32].
-type TxIdx = usize;
-
-// The i-th time a transaction is re-executed, counting from 0.
-// TODO: Consider downsizing to [u32].
-type TxIncarnation = usize;
-
-// - ReadyToExecute(i) --try_incarnate--> Executing(i)
-// Non-blocked execution:
-//   - Executing(i) --finish_execution--> Executed(i)
-//   - Executed(i) --finish_validation--> Validated(i)
-//   - Executed/Validated(i) --try_validation_abort--> Aborting(i)
-//   - Aborted(i) --finish_validation(w.aborted=true)--> ReadyToExecute(i+1)
-// Blocked execution:
-//   - Executing(i) --add_dependency--> Aborting(i)
-//   - Aborting(i) --resume--> ReadyToExecute(i+1)
-#[derive(PartialEq, Debug)]
-enum IncarnationStatus {
-    ReadyToExecute,
-    Executing,
-    Executed,
-    Validated,
-    Aborting,
-}
-
-#[derive(PartialEq, Debug)]
-struct TxStatus {
-    incarnation: TxIncarnation,
-    status: IncarnationStatus,
-}
-
-#[derive(PartialEq, Debug)]
-enum ValidationStatus {
-    NotReady,
-    Waiting,
-    Validated,
-}
-
-// We maintain an in-memory multi-version data structure that stores for
-// each memory location the latest value written per transaction, along
-// with the associated transaction incarnation. When a transaction reads
-// a memory location, it obtains from the multi-version data structure the
-// value written to this location by the highest transaction that appears
-// before it in the block, along with the associated version. If no previous
-// transactions have written to a location, the value would be read from the
-// storage state before block execution.
-#[derive(Clone, Debug, PartialEq)]
-struct TxVersion {
-    tx_idx: TxIdx,
-    tx_incarnation: TxIncarnation,
-}
-
-// The origin of a memory read. It could be from the live multi-version
-// data structure or from storage (chain state before block execution).
-#[derive(Debug, PartialEq)]
-enum ReadOrigin {
-    MvMemory(TxVersion),
-    Storage,
-}
-
-// Most memory locations only have one read origin. Lazy updated ones like
-// the beneficiary balance, raw transfer senders & recipients, etc. have a
-// list of lazy updates all the way to the first strict/absolute value.
-type ReadOrigins = SmallVec<[ReadOrigin; 1]>;
-
-// For validation: a list of read origins (previous transaction versions)
-// for each read memory location.
-type ReadSet = HashMap<MemoryLocationHash, ReadOrigins, BuildIdentityHasher>;
-
-// The updates made by this transaction incarnation, which is applied
-// to the multi-version data structure at the end of execution.
-type WriteSet = Vec<(MemoryLocationHash, MemoryValue)>;
-
->>>>>>> 6c79d44a
 bitflags! {
     struct FinishExecFlags: u8 {
         // Do we need to validate from this transaction?
@@ -186,18 +39,10 @@
 pub use executor::{
     ParallelExecutor, ParallelExecutorError, ParallelExecutorResult, execute_revm_sequential,
 };
-<<<<<<< HEAD
 pub use schedulers::{DAGProvider, NormalProvider};
 pub use types::*;
-mod storage;
-pub use storage::{
-    AccountBasic, BlockHashes, Bytecodes, ChainState, EvmAccount, InMemoryStorage, StorageError,
-};
-mod vm;
-=======
 pub mod storage;
 pub use metis_primitives::{AccountBasic, BlockHashes, Bytecodes, ChainState, EvmAccount};
 pub use storage::{InMemoryStorage, StorageError};
 pub mod vm;
->>>>>>> 6c79d44a
 pub use vm::{ExecutionError, TxExecutionResult};