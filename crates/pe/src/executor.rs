<<<<<<< HEAD
#[cfg(feature = "compiler")]
use std::sync::Arc;
use std::{
    fmt::Debug,
    num::NonZeroUsize,
    sync::{Mutex, OnceLock, mpsc},
    thread,
};

=======
use crate::{
    EvmAccount, MemoryEntry, MemoryLocation, MemoryValue, TxIdx, TxVersion,
    chain::Chain,
    hash_deterministic,
    mv_memory::MvMemory,
    schedulers::{ExeScheduler, NormalProvider, TaskProvider, ValidationScheduler},
    vm::{ExecutionError, TxExecutionResult, Vm, VmExecutionError, VmExecutionResult, build_evm},
};
>>>>>>> 28d0a64c
use alloy_primitives::{TxNonce, U256};
use hashbrown::HashMap;
use metis_primitives::Transaction;
#[cfg(feature = "compiler")]
use metis_vm::ExtCompileWorker;
#[cfg(feature = "compiler")]
use revm::ExecuteEvm;
use revm::{
    DatabaseCommit,
    context::{BlockEnv, ContextTr, TxEnv, result::InvalidTransaction},
    database::CacheDB,
    primitives::hardfork::SpecId,
};

use crate::{
    EvmAccount, MemoryEntry, MemoryLocation, MemoryValue, Task, TxIdx, TxVersion,
    chain::Chain,
    hash_deterministic,
    mv_memory::MvMemory,
    schedulers::{ExeScheduler, NormalProvider, TaskProvider},
    vm::{ExecutionError, TxExecutionResult, Vm, VmExecutionError, VmExecutionResult, build_evm},
};
use revm::{DatabaseRef, state::Bytecode};
#[cfg(feature = "compiler")]
use std::sync::Arc;
use std::{
    fmt::Debug,
    num::NonZeroUsize,
    sync::{Mutex, OnceLock, mpsc},
    thread,
};

/// Errors when executing a block with the parallel executor.
// TODO: implement traits explicitly due to trait bounds on `C` instead of types of `Chain`
#[derive(Debug, Clone, PartialEq, thiserror::Error)]
pub enum ParallelExecutorError<C: Chain> {
    /// Cannot derive the chain spec from the block header.
    #[error("Cannot derive the chain spec from the block header")]
    BlockSpecError(#[source] C::BlockSpecError),
    /// Transactions lack information for execution.
    #[error("Transactions lack information for execution")]
    MissingTransactionData,
    /// Invalid input transaction.
    #[error("Invalid input transaction")]
    InvalidTransaction(#[source] C::TransactionParsingError),
    /// Nonce too low or too high
    #[error("Nonce mismatch for tx #{tx_idx}. Expected {executed_nonce}, got {tx_nonce}")]
    NonceMismatch {
        /// Transaction index
        tx_idx: TxIdx,
        /// Nonce from tx (from the very input)
        tx_nonce: TxNonce,
        /// Nonce from state and execution
        executed_nonce: TxNonce,
    },
    /// Storage error.
    // TODO: More concrete types than just an arbitrary string.
    #[error("Storage error: {0}")]
    StorageError(String),
    /// EVM execution error.
    #[error("Execution error")]
    ExecutionError(
        #[source]
        #[from]
        ExecutionError,
    ),
    /// Impractical errors that should be unreachable.
    /// The library has bugs if this is yielded.
    #[error("Unreachable error")]
    UnreachableError,
}

/// Execution result of a block
pub type ParallelExecutorResult<C> = Result<Vec<TxExecutionResult>, ParallelExecutorError<C>>;

#[derive(Debug)]
enum AbortReason {
    FallbackToSequential,
    ExecutionError(ExecutionError),
}

// TODO: Better implementation
#[derive(Debug)]
struct AsyncDropper<T> {
    sender: mpsc::Sender<T>,
    _handle: thread::JoinHandle<()>,
}

impl<T: Send + 'static> Default for AsyncDropper<T> {
    fn default() -> Self {
        let (sender, receiver) = mpsc::channel();
        Self {
            sender,
            _handle: std::thread::spawn(move || receiver.into_iter().for_each(drop)),
        }
    }
}

impl<T> AsyncDropper<T> {
    fn drop(&self, t: T) {
        // TODO: Better error handling
        self.sender.send(t).unwrap();
    }
}

// TODO2: Add ExeScheduler to the dropper
// TODO: Port more recyclable resources into here.
/// The main executor struct that executes blocks.
#[derive(Debug)]
#[cfg_attr(not(feature = "compiler"), derive(Default))]
pub struct ParallelExecutor {
    execution_results: Vec<Mutex<Option<TxExecutionResult>>>,
    abort_reason: OnceLock<AbortReason>,
    dropper: AsyncDropper<(MvMemory, ExeScheduler<NormalProvider>, Vec<TxEnv>)>,
    /// The compile work shared with different vm instance.
    #[cfg(feature = "compiler")]
    pub worker: Arc<ExtCompileWorker>,
}

#[cfg(feature = "compiler")]
impl Default for ParallelExecutor {
    fn default() -> Self {
        Self {
            execution_results: Default::default(),
            abort_reason: Default::default(),
            dropper: Default::default(),
            worker: Arc::new(ExtCompileWorker::disable()),
        }
    }
}

impl ParallelExecutor {
    /// New a parrallel VM with the compiler feature.
    #[cfg(feature = "compiler")]
    pub fn compiler() -> Self {
        Self {
            worker: Arc::new(ExtCompileWorker::aot().expect("compile worker init failed")),
            ..Default::default()
        }
    }
}

impl ParallelExecutor {
    /// Execute an REVM block.
    /// Ideally everyone would go through the [Alloy] interface. This one is currently
    /// useful for testing, and for users that are heavily tied to Revm like Reth.
    pub fn execute_revm_parallel<S, C>(
        &mut self,
        chain: &C,
        storage: S,
        spec_id: SpecId,
        block_env: BlockEnv,
        txs: Vec<TxEnv>,
        concurrency_level: NonZeroUsize,
    ) -> ParallelExecutorResult<C>
    where
        C: Chain + Send + Sync,
        S: DatabaseRef + Send + Sync,
    {
        if txs.is_empty() {
            return Ok(Vec::new());
        }

        let block_size = txs.len();
        let task_provider = NormalProvider::new(block_size);
        let exe_scheduler = ExeScheduler::new(task_provider);

        let mv_memory = chain.build_mv_memory(&block_env, &txs);
        let vm = Vm::new(
            &storage,
            &mv_memory,
            chain,
            &block_env,
            &txs,
            spec_id,
            #[cfg(feature = "compiler")]
            self.worker.clone(),
        );

        let additional = block_size.saturating_sub(self.execution_results.len());
        if additional > 0 {
            self.execution_results.reserve(additional);
            for _ in 0..additional {
                self.execution_results.push(Mutex::new(None));
            }
        }

        // TODO: Better thread handling
        thread::scope(|scope| {
            for _ in 0..concurrency_level.into() {
                scope.spawn(|| {
                    let mut task = exe_scheduler.next_task();
                    while self.abort_reason.get().is_none() {
                        task = match task {
                            Some(Task::Execution(tx_version)) => {
                                self.try_execute(&vm, &exe_scheduler, tx_version)
                            }
                            Some(Task::Validation(tx_idx)) => {
                                try_validate(&mv_memory, &exe_scheduler, tx_idx)
                            }
                            None => None,
                        };

                        if task.is_some() {
                            continue;
                        }

                        task = exe_scheduler.next_task();

                        if task.is_some() {
                            continue;
                        }

                        if exe_scheduler.is_finish() {
                            break;
                        }

                        thread::yield_now();
                    }
                });
            }
        });

        if let Some(abort_reason) = self.abort_reason.take() {
            match abort_reason {
                AbortReason::FallbackToSequential => {
                    self.dropper.drop((mv_memory, exe_scheduler, Vec::new()));
                    return execute_revm_sequential(
                        chain,
                        storage,
                        spec_id,
                        block_env,
                        txs,
                        #[cfg(feature = "compiler")]
                        self.worker.clone(),
                    );
                }
                AbortReason::ExecutionError(err) => {
                    self.dropper.drop((mv_memory, exe_scheduler, txs));
                    return Err(ParallelExecutorError::ExecutionError(err));
                }
            }
        }

        let mut fully_evaluated_results = Vec::with_capacity(block_size);
        let mut cumulative_gas_used: u64 = 0;
        for i in 0..block_size {
            let mut execution_result = index_mutex!(self.execution_results, i).take().unwrap();
            cumulative_gas_used =
                cumulative_gas_used.saturating_add(execution_result.receipt.cumulative_gas_used);
            execution_result.receipt.cumulative_gas_used = cumulative_gas_used;
            fully_evaluated_results.push(execution_result);
        }

        // We fully evaluate (the balance and nonce of) the beneficiary account
        // and raw transfer recipients that may have been atomically updated.
        for address in mv_memory.consume_lazy_addresses() {
            let location_hash = hash_deterministic(MemoryLocation::Basic(address));
            if let Some(write_history) = mv_memory.data.get(&location_hash) {
                let mut balance = U256::ZERO;
                let mut nonce = 0;
                let mut code_hash = None;
                // Read from storage if the first multi-version entry is not an absolute value.
                if !matches!(
                    write_history.first_key_value(),
                    Some((_, MemoryEntry::Data(_, MemoryValue::Basic(_))))
                ) {
                    if let Ok(Some(account)) = storage.basic_ref(address) {
                        balance = account.balance;
                        nonce = account.nonce;
                        code_hash = Some(account.code_hash);
                    }
                }
                let code = if let Some(code_hash) = &code_hash {
                    match storage.code_by_hash_ref(*code_hash) {
                        Ok(code) => code,
                        Err(err) => {
                            return Err(ParallelExecutorError::StorageError(err.to_string()));
                        }
                    }
                } else {
                    Bytecode::default()
                };

                for (tx_idx, memory_entry) in write_history.iter() {
                    let tx = unsafe { txs.get_unchecked(*tx_idx) };
                    match memory_entry {
                        MemoryEntry::Data(_, MemoryValue::Basic(info)) => {
                            // We fall back to sequential execution when reading a self-destructed account,
                            // so an empty account here would be a bug
                            debug_assert!(!(info.balance.is_zero() && info.nonce == 0));
                            balance = info.balance;
                            nonce = info.nonce;
                        }
                        MemoryEntry::Data(_, MemoryValue::LazyRecipient(addition)) => {
                            balance = balance.saturating_add(*addition);
                        }
                        MemoryEntry::Data(_, MemoryValue::LazySender(subtraction)) => {
                            // We must re-do extra sender balance checks as we mock
                            // the max value in [Vm] during execution. Ideally we
                            // can turn off these redundant checks in revm.
                            // Ideally we would share these calculations with revm
                            // (using their utility functions).
                            let mut max_fee = U256::from(tx.gas_limit)
                                .saturating_mul(U256::from(tx.gas_price))
                                .saturating_add(tx.value);
                            {
                                max_fee = max_fee.saturating_add(
                                    U256::from(tx.total_blob_gas())
                                        .saturating_mul(U256::from(tx.max_fee_per_blob_gas)),
                                );
                            }
                            if balance < max_fee {
                                Err(ExecutionError::Transaction(
                                    InvalidTransaction::LackOfFundForMaxFee {
                                        balance: Box::new(balance),
                                        fee: Box::new(max_fee),
                                    },
                                ))?
                            }
                            balance = balance.saturating_sub(*subtraction);
                            nonce += 1;
                        }
                        // TODO: Better error handling
                        _ => unreachable!(),
                    }
                    // Assert that evaluated nonce is correct when address is caller.
                    if tx.caller == address {
                        let executed_nonce = if tx.nonce == 0 {
                            return Err(ParallelExecutorError::UnreachableError);
                        } else {
                            nonce - 1
                        };
                        if tx.nonce != executed_nonce {
                            // TODO: Consider falling back to sequential instead
                            return Err(ParallelExecutorError::NonceMismatch {
                                tx_idx: *tx_idx,
                                tx_nonce: tx.nonce,
                                executed_nonce,
                            });
                        }
                    }
                    // SAFETY: The multi-version data structure should not leak an index over block size.
                    let tx_result = unsafe { fully_evaluated_results.get_unchecked_mut(*tx_idx) };
                    let account = tx_result.state.entry(address).or_default();
                    // TODO: Deduplicate this logic with [TxExecutionResult::from_revm]
                    if chain.is_eip_161_enabled(spec_id)
                        && code_hash.is_none()
                        && nonce == 0
                        && balance == U256::ZERO
                    {
                        *account = None;
                    } else if let Some(account) = account {
                        // Explicit write: only overwrite the account info in case there are storage changes
                        // Code cannot change midblock here as we're falling back to sequential execution
                        // on reading a self-destructed contract.
                        account.balance = balance;
                        account.nonce = nonce;
                    } else {
                        // Implicit write: e.g. gas payments to the beneficiary account,
                        // which doesn't have explicit writes in [tx_result.state]
                        *account = Some(EvmAccount {
                            balance,
                            nonce,
                            code_hash,
                            code: Some(code.clone()),
                            storage: HashMap::default(),
                        });
                    }
                }
            }
        }

        self.dropper.drop((mv_memory, exe_scheduler, txs));

        Ok(fully_evaluated_results)
    }

    fn try_execute<S: DatabaseRef + Send, C: Chain, T: TaskProvider>(
        &self,
        vm: &Vm<'_, S, C>,
        exe_scheduler: &ExeScheduler<T>,
        tx_version: TxVersion,
    ) -> Option<Task> {
        loop {
            return match vm.execute(&tx_version) {
                Err(VmExecutionError::Retry) => {
                    if self.abort_reason.get().is_none() {
                        continue;
                    }
                    None
                }
                Err(VmExecutionError::FallbackToSequential) => {
                    self.abort_reason
                        .get_or_init(|| AbortReason::FallbackToSequential);
                    None
                }
                Err(VmExecutionError::Blocking(blocking_tx_idx)) => {
                    if !exe_scheduler.add_dependency(tx_version.tx_idx, blocking_tx_idx)
                        && self.abort_reason.get().is_none()
                    {
                        // Retry the execution immediately if the blocking transaction was
                        // re-executed by the time we can add it as a dependency.
                        continue;
                    }
                    None
                }
                Err(VmExecutionError::ExecutionError(err)) => {
                    self.abort_reason
                        .get_or_init(|| AbortReason::ExecutionError(err));
                    None
                }
                Ok(VmExecutionResult {
                    execution_result,
                    flags,
                    affected_txs,
                }) => {
                    *index_mutex!(self.execution_results, tx_version.tx_idx) =
                        Some(execution_result);
                    exe_scheduler.finish_execution(tx_version, flags, affected_txs)
                }
            };
        }
    }
}

fn try_validate<T: TaskProvider>(
    mv_memory: &MvMemory,
    scheduler: &ExeScheduler<T>,
    tx_idx: TxIdx,
) -> Option<Task> {
    let read_set_valid = mv_memory.validate_read_locations(tx_idx);
    scheduler.finish_validation(tx_idx, !read_set_valid)
}

/// Execute REVM transactions sequentially.
// Useful for falling back for (small) blocks with many dependencies.
// TODO: Use this for a long chain of sequential transactions even in parallel mode.
pub fn execute_revm_sequential<DB: DatabaseRef, C: Chain>(
    chain: &C,
    storage: DB,
    spec_id: SpecId,
    block_env: BlockEnv,
    txs: Vec<TxEnv>,
    #[cfg(feature = "compiler")] worker: Arc<ExtCompileWorker>,
) -> ParallelExecutorResult<C> {
    let mut db = CacheDB::new(storage);
    let mut evm = build_evm(&mut db, spec_id, block_env);
    let mut results = Vec::with_capacity(txs.len());
    let mut cumulative_gas_used: u64 = 0;
    for tx in txs {
        let tx_type = alloy_consensus::TxType::try_from(tx.tx_type).unwrap();
        #[cfg(feature = "compiler")]
        let result_and_state = {
            use revm::handler::Handler;

            let mut t = metis_vm::CompilerHandler::new(worker.clone());
            evm.set_tx(tx);
            t.run(&mut evm)
                .map_err(|err| ExecutionError::Custom(err.to_string()))?
        };
        // TODO: complex error " method cannot be called due to unsatisfied trait bounds"
        #[cfg(not(feature = "compiler"))]
        let result_and_state = {
            use revm::ExecuteEvm;

            evm.transact(tx)
                .map_err(|err| ExecutionError::Custom(err.to_string()))?
        };
        evm.db().commit(result_and_state.state.clone());

        let mut execution_result =
            TxExecutionResult::from_revm(tx_type, chain, spec_id, result_and_state);

        cumulative_gas_used =
            cumulative_gas_used.saturating_add(execution_result.receipt.cumulative_gas_used);
        execution_result.receipt.cumulative_gas_used = cumulative_gas_used;

        results.push(execution_result);
    }
    Ok(results)
}<|MERGE_RESOLUTION|>--- conflicted
+++ resolved
@@ -1,4 +1,3 @@
-<<<<<<< HEAD
 #[cfg(feature = "compiler")]
 use std::sync::Arc;
 use std::{
@@ -8,16 +7,6 @@
     thread,
 };
 
-=======
-use crate::{
-    EvmAccount, MemoryEntry, MemoryLocation, MemoryValue, TxIdx, TxVersion,
-    chain::Chain,
-    hash_deterministic,
-    mv_memory::MvMemory,
-    schedulers::{ExeScheduler, NormalProvider, TaskProvider, ValidationScheduler},
-    vm::{ExecutionError, TxExecutionResult, Vm, VmExecutionError, VmExecutionResult, build_evm},
-};
->>>>>>> 28d0a64c
 use alloy_primitives::{TxNonce, U256};
 use hashbrown::HashMap;
 use metis_primitives::Transaction;
@@ -41,14 +30,6 @@
     vm::{ExecutionError, TxExecutionResult, Vm, VmExecutionError, VmExecutionResult, build_evm},
 };
 use revm::{DatabaseRef, state::Bytecode};
-#[cfg(feature = "compiler")]
-use std::sync::Arc;
-use std::{
-    fmt::Debug,
-    num::NonZeroUsize,
-    sync::{Mutex, OnceLock, mpsc},
-    thread,
-};
 
 /// Errors when executing a block with the parallel executor.
 // TODO: implement traits explicitly due to trait bounds on `C` instead of types of `Chain`
