--- conflicted
+++ resolved
@@ -7,14 +7,6 @@
     thread,
 };
 
-use crate::{
-    EvmAccount, MemoryEntry, MemoryLocation, MemoryValue, TxIdx, TxVersion,
-    chain::Chain,
-    hash_deterministic,
-    mv_memory::MvMemory,
-    schedulers::{ExeScheduler, NormalProvider, TaskProvider, ValidationScheduler},
-    vm::{ExecutionError, TxExecutionResult, Vm, VmExecutionError, VmExecutionResult, build_evm},
-};
 use alloy_primitives::{TxNonce, U256};
 use hashbrown::HashMap;
 use metis_primitives::Transaction;
@@ -28,21 +20,16 @@
     database::CacheDB,
     primitives::hardfork::SpecId,
 };
-<<<<<<< HEAD
 
 use crate::{
-    EvmAccount, MemoryEntry, MemoryLocation, MemoryValue, Storage, Task, TxIdx, TxVersion,
+    EvmAccount, MemoryEntry, MemoryLocation, MemoryValue, Task, TxIdx, TxVersion,
     chain::Chain,
-    compat::get_block_env,
     hash_deterministic,
     mv_memory::MvMemory,
     schedulers::{ExeScheduler, NormalProvider, TaskProvider},
-    storage::StorageWrapper,
     vm::{ExecutionError, TxExecutionResult, Vm, VmExecutionError, VmExecutionResult, build_evm},
 };
-=======
 use revm::{DatabaseRef, state::Bytecode};
->>>>>>> bf30d4df
 
 /// Errors when executing a block with the parallel executor.
 // TODO: implement traits explicitly due to trait bounds on `C` instead of types of `Chain`
