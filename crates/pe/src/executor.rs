--- conflicted
+++ resolved
@@ -355,11 +355,7 @@
                         *account = Some(EvmAccount {
                             balance,
                             nonce,
-<<<<<<< HEAD
-                            code_hash: (code_hash != KECCAK_EMPTY).then_some(code_hash),
-=======
-                            code_hash: code_hash.unwrap_or(KECCAK_EMPTY),
->>>>>>> 61a6516b
+                            code_hash,
                             code: Some(code.clone()),
                             storage: Default::default(),
                         });
