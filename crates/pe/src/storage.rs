use std::fmt::Debug;

<<<<<<< HEAD
use crate::{BuildIdentityHasher, BuildSuffixHasher};

// TODO: Port EVM types to [primitives.rs] to focus solely
// on the [Storage] interface here.

/// An EVM account.
#[derive(Debug, Default, Clone, PartialEq, Eq, Serialize, Deserialize)]
pub struct EvmAccount {
    /// The account's balance.
    pub balance: U256,
    /// The account's nonce.
    pub nonce: u64,
    /// The optional code hash of the account.
    pub code_hash: B256,
    /// The account's optional code.
    #[serde(skip_serializing_if = "Option::is_none")]
    pub code: Option<Bytecode>,
    /// The account's storage.
    pub storage: HashMap<U256, U256, FxBuildHasher>,
}

impl From<Account> for EvmAccount {
    fn from(account: Account) -> Self {
        let has_code = !account.info.is_empty_code_hash();
        Self {
            balance: account.info.balance,
            nonce: account.info.nonce,
            code_hash: account.info.code_hash,
            code: has_code.then(|| account.info.code.unwrap_or_default()),
            storage: account
                .storage
                .into_iter()
                .map(|(k, v)| (k, v.present_value))
                .collect(),
        }
    }
}

/// Basic information of an account
// TODO: Reuse something sane from Alloy?
#[derive(Debug, Clone, PartialEq, Eq)]
pub struct AccountBasic {
    /// The balance of the account.
    pub balance: U256,
    /// The nonce of the account.
    pub nonce: u64,
}

impl Default for AccountBasic {
    fn default() -> Self {
        Self {
            balance: U256::ZERO,
            nonce: 0,
        }
    }
}

/// Mapping from address to [`EvmAccount`]
pub type ChainState = HashMap<Address, EvmAccount, BuildSuffixHasher>;

/// Mapping from code hashes to [`Bytecode`]s
pub type Bytecodes = HashMap<B256, Bytecode, BuildSuffixHasher>;

/// Mapping from block numbers to block hashes
pub type BlockHashes = HashMap<u64, B256, BuildIdentityHasher>;
=======
use metis_primitives::{Address, DBErrorMarker};
>>>>>>> 6c79d44a

#[derive(Debug, thiserror::Error)]
pub enum StorageError {
    #[error("In-memory storage error: {0}")]
    Memory(u8),
    #[error("Account not found: {0:?}")]
    AccountNotFound(Address),
    #[error("Storage error: {0}")]
    StorageNotFound(String),
}

impl From<u8> for StorageError {
    fn from(code: u8) -> Self {
        StorageError::Memory(code)
    }
}

impl DBErrorMarker for StorageError {}

mod in_memory;
pub use in_memory::InMemoryStorage;<|MERGE_RESOLUTION|>--- conflicted
+++ resolved
@@ -1,74 +1,6 @@
 use std::fmt::Debug;
 
-<<<<<<< HEAD
-use crate::{BuildIdentityHasher, BuildSuffixHasher};
-
-// TODO: Port EVM types to [primitives.rs] to focus solely
-// on the [Storage] interface here.
-
-/// An EVM account.
-#[derive(Debug, Default, Clone, PartialEq, Eq, Serialize, Deserialize)]
-pub struct EvmAccount {
-    /// The account's balance.
-    pub balance: U256,
-    /// The account's nonce.
-    pub nonce: u64,
-    /// The optional code hash of the account.
-    pub code_hash: B256,
-    /// The account's optional code.
-    #[serde(skip_serializing_if = "Option::is_none")]
-    pub code: Option<Bytecode>,
-    /// The account's storage.
-    pub storage: HashMap<U256, U256, FxBuildHasher>,
-}
-
-impl From<Account> for EvmAccount {
-    fn from(account: Account) -> Self {
-        let has_code = !account.info.is_empty_code_hash();
-        Self {
-            balance: account.info.balance,
-            nonce: account.info.nonce,
-            code_hash: account.info.code_hash,
-            code: has_code.then(|| account.info.code.unwrap_or_default()),
-            storage: account
-                .storage
-                .into_iter()
-                .map(|(k, v)| (k, v.present_value))
-                .collect(),
-        }
-    }
-}
-
-/// Basic information of an account
-// TODO: Reuse something sane from Alloy?
-#[derive(Debug, Clone, PartialEq, Eq)]
-pub struct AccountBasic {
-    /// The balance of the account.
-    pub balance: U256,
-    /// The nonce of the account.
-    pub nonce: u64,
-}
-
-impl Default for AccountBasic {
-    fn default() -> Self {
-        Self {
-            balance: U256::ZERO,
-            nonce: 0,
-        }
-    }
-}
-
-/// Mapping from address to [`EvmAccount`]
-pub type ChainState = HashMap<Address, EvmAccount, BuildSuffixHasher>;
-
-/// Mapping from code hashes to [`Bytecode`]s
-pub type Bytecodes = HashMap<B256, Bytecode, BuildSuffixHasher>;
-
-/// Mapping from block numbers to block hashes
-pub type BlockHashes = HashMap<u64, B256, BuildIdentityHasher>;
-=======
 use metis_primitives::{Address, DBErrorMarker};
->>>>>>> 6c79d44a
 
 #[derive(Debug, thiserror::Error)]
 pub enum StorageError {
