--- conflicted
+++ resolved
@@ -3,7 +3,7 @@
 
 use super::StorageError;
 use metis_primitives::{
-    Address, B256, BlockHashes, Bytecode, Bytecodes, ChainState, KECCAK_EMPTY, U256, keccak256,
+    Address, B256, BlockHashes, Bytecode, Bytecodes, ChainState, U256, keccak256,
 };
 use revm::state::AccountInfo;
 use revm::{Database, DatabaseRef};
@@ -38,11 +38,7 @@
         Ok(self.accounts.get(&address).map(|account| AccountInfo {
             balance: account.balance,
             nonce: account.nonce,
-<<<<<<< HEAD
-            code_hash: account.code_hash.unwrap_or(KECCAK_EMPTY),
-=======
             code_hash: account.code_hash,
->>>>>>> 61a6516b
             code: account.code.clone(),
         }))
     }
